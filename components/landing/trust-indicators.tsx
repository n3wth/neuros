--- conflicted
+++ resolved
@@ -3,6 +3,7 @@
 import { motion, useInView } from 'framer-motion'
 import { useRef } from 'react'
 import { Shield, Lock, Globe, CheckCircle } from 'lucide-react'
+import Link from 'next/link'
 
 export default function TrustIndicators() {
   const ref = useRef(null)
@@ -76,11 +77,10 @@
               © 2024 Neuros. All rights reserved.
             </p>
             <div className="flex gap-6">
-              <a href="/privacy" className="text-xs text-black/40 hover:text-black/60">Privacy</a>
-              <a href="/terms" className="text-xs text-black/40 hover:text-black/60">Terms</a>
-              <a href="/security" className="text-xs text-black/40 hover:text-black/60">Security</a>
+              <Link href="/privacy" className="text-xs text-black/40 hover:text-black/60">Privacy</Link>
+              <Link href="/terms" className="text-xs text-black/40 hover:text-black/60">Terms</Link>
+              <Link href="/security" className="text-xs text-black/40 hover:text-black/60">Security</Link>
             </div>
-<<<<<<< HEAD
             
             <div className="text-xs text-gray-400 font-light">
               A pet project by{' '}
@@ -93,8 +93,6 @@
                 Oliver Newth
               </a>
             </div>
-=======
->>>>>>> 7863848c
           </div>
         </div>
       </div>
