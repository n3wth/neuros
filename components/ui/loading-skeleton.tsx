--- conflicted
+++ resolved
@@ -55,17 +55,11 @@
 
   if (type === 'dashboard') {
     return (
-<<<<<<< HEAD
-      <div className={`p-6 bg-white rounded-3xl border border-black/5 ${className}`}>
-        {message && (
-          <div className="flex items-center mb-4 text-center justify-center">
-=======
       <div className={`min-h-screen bg-white flex items-center justify-center ${className}`}>
         <div className="text-center relative">
           {/* Modern animated loading ring */}
           <div className="relative w-24 h-24 mx-auto mb-8">
             {/* Outer ring */}
->>>>>>> 1d8d028f
             <motion.div
               className="absolute inset-0 rounded-full border-2 border-black/10"
               animate={{
@@ -250,40 +244,6 @@
       <div className={`min-h-screen bg-white flex items-center justify-center ${className}`}>
         <div className="max-w-2xl w-full mx-auto px-8">
           <div className="p-10 bg-white border border-black/5 rounded-3xl shadow-lg">
-<<<<<<< HEAD
-            <div className="flex items-center justify-center mb-8">
-              <motion.div
-                animate={!prefersReducedMotion ? {
-                  rotate: [0, 360],
-                  scale: [1, 1.1, 1]
-                } : {}}
-                transition={{
-                  duration: 3,
-                  repeat: Infinity,
-                  ease: "linear",
-                }}
-              >
-                <BrainIcon className="w-8 h-8 text-purple-500/70" />
-              </motion.div>
-            </div>
-            
-            <motion.div 
-              className="h-6 rounded-full mb-8 w-1/3"
-              animate={shimmerAnimation}
-              transition={shimmerTransition}
-            />
-            
-            <motion.div 
-              className="h-5 rounded-full mb-4"
-              animate={shimmerAnimation}
-              transition={{...shimmerTransition, delay: 0.2}}
-            />
-            <motion.div 
-              className="h-5 rounded-full mb-8 w-4/5"
-              animate={shimmerAnimation}
-              transition={{...shimmerTransition, delay: 0.4}}
-            />
-=======
             <div className="text-center mb-8">
               <motion.div
                 className="inline-flex items-center justify-center w-16 h-16 rounded-full bg-black/5"
@@ -299,7 +259,6 @@
                 <span className="text-2xl">📚</span>
               </motion.div>
             </div>
->>>>>>> 1d8d028f
             
             <div className="space-y-4">
               <div className="h-8 bg-black/5 rounded w-1/3 mx-auto" />
