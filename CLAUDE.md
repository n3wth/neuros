--- conflicted
+++ resolved
@@ -13,114 +13,7 @@
 npm run typecheck       # TypeScript type checking
 ```
 
-<<<<<<< HEAD
-### Testing
-=======
-## Key Patterns
-- Server Components by default
-- Server Actions for mutations
-- Migration-first DB development
-- Custom line-art icons (no emojis)
-- Editorial design aesthetic
-- No emojis in code, commits, or documentation (user preference)
-
-## Critical Rules
-1. ALWAYS use migrations for DB changes
-2. Run `npm run db:types` after migrations
-3. Guard window usage: `if (typeof window === 'undefined')`
-4. Test with `npm run build` before deploy
-5. Use absolute paths for file operations
-
-## Git Worktrees for Parallel Development
-
-### Setup and Best Practices
-Git worktrees enable parallel development on multiple issues/features simultaneously. The project uses `.worktrees/` directory (gitignored) for all worktrees.
-
-### When to Use Worktrees
-- Working on multiple GitHub issues in parallel
-- Testing different approaches without branch switching
-- Reviewing PRs while continuing development
-- Running multiple dev servers for testing interactions
-- Keeping main branch stable while experimenting
-
-### Quick Setup
-```bash
-# Create worktree for an issue
-git worktree add .worktrees/issue-X -b fix-issue-X origin/main
-
-# List all worktrees
-git worktree list
-
-# Remove worktree when done
-git worktree remove .worktrees/issue-X
-```
-
-### Working in Worktrees
-```bash
-# Navigate to worktree
-cd .worktrees/issue-5
-
-# Install dependencies
-npm install
-
-# Copy env file
-cp ../../.env.local .
-
-# Make changes and test
-npm run dev
-
-# Commit and push
-git add .
-git commit -m "fix: description - Fixes #5"
-git push -u origin fix-issue-5
-```
-
-### Parallel Development Workflow
-1. Create worktrees for each issue: `.worktrees/issue-N`
-2. Work on fixes simultaneously in different terminals
-3. Each worktree has its own branch tracking an issue
-4. Push all branches and create PRs
-5. Clean up worktrees after PRs are merged
-
-### Important Notes
-- `.worktrees/` is gitignored - never commit worktree directories
-- Each worktree needs its own `node_modules` and `.env.local`
-- Use different ports when running multiple dev servers
-- Always create worktrees from latest main: `origin/main`
-
-## Deployment Tracking
-
-### Deployment Status File
-- **Location**: `DEPLOYMENT_INFO.md` (root directory)
-- **Purpose**: Track current deployment status, URLs, and recent changes
-- **Usage**: Always check this file first for current preview/production URLs
-- **Update**: Keep updated after successful deployments
-
-### Quick Deployment Check
-```bash
-# Always read deployment info first
-cat DEPLOYMENT_INFO.md
-
-# Then verify with Vercel MCP if needed
-mcp__vercel__list_deployments("prj_tilPD4LXD0M7zeZOZowY48lH9VMR", "team_PV0n17OmGsIdCREzzoy8wVp7")
-```
-
-## Testing Awareness
-
-### Automatic Test Discovery
-Run `node scripts/generate-test-manifest.js` to:
-- Discover all routes, components, and API endpoints
-- Identify untested areas
-- Generate priority testing targets
-- Create TEST_COVERAGE.md report
-
-### Test Files Location
-- E2E tests: `tests/` or `e2e/`
-- Component tests: Co-located with components (*.test.tsx)
-- API tests: `app/**/route.test.ts`
-
 ### Testing Commands
->>>>>>> 7863848c
 ```bash
 npm run test            # Run Vitest unit tests
 npm run test:ui         # Interactive Vitest UI
